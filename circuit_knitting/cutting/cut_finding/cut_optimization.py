# This code is a Qiskit project.

# (C) Copyright IBM 2024.

# This code is licensed under the Apache License, Version 2.0. You may
# obtain a copy of this license in the LICENSE.txt file in the root directory
# of this source tree or at http://www.apache.org/licenses/LICENSE-2.0.
# Any modifications or derivative works of this code must retain this
# copyright notice, and modified files need to carry a notice indicating
# that they have been altered from the originals.

"""Classes required to search for optimal cut locations."""

import numpy as np
from .utils import selectSearchEngine, greedyBestFirstSearch
from .cutting_actions import disjoint_subcircuit_actions
from .search_space_generator import (
    getActionSubset,
    SearchFunctions,
    SearchSpaceGenerator,
)
from .disjoint_subcircuits_state import (
    DisjointSubcircuitsState,
)


class CutOptimizationFuncArgs:

    """Class for passing relevant arguments to the CutOptimization
    search-space generating functions.
    """

    def __init__(self):
        self.entangling_gates = None
        self.search_actions = None
        self.max_gamma = None
        self.qpu_width = None
        self.greedy_multiplier = None


def CutOptimizationCostFunc(state, func_args):
    """Return the cost function. The cost function aims to minimize the
    gamma bound while giving preference to circuit partionings that balance the
    sizes of the resulting partitions.
    """

    return (state.lowerBoundGamma(), state.getMaxWidth())


def CutOptimizationUpperBoundCostFunc(goal_state, func_args):
    """Return the gamma upper bound."""

    return (goal_state.upperBoundGamma(), np.inf)


def CutOptimizationMinCostBoundFunc(func_args):
    """Return an a priori min-cost bound defined in the optimization settings."""

    if func_args.max_gamma is None:
        return None

    return (func_args.max_gamma, np.inf)


def CutOptimizationNextStateFunc(state, func_args):
    """Generate a list of next states from the input state."""

    # Get the entangling gate spec that is to be processed next based
    # on the search level of the input state
    gate_spec = func_args.entangling_gates[state.getSearchLevel()]

    # Determine which search actions can be performed, taking into
    # account any user-specified constraints that might have been
    # placed on how the current entangling gate is to be handled
    # in the search
<<<<<<< HEAD
    if len(gate_spec[1]) == 3:  
=======
    if len(gate_spec[1].qubits) == 2:  # change to ==3
>>>>>>> 56eb8a38
        action_list = func_args.search_actions.getGroup("TwoQubitGates")
    else:
        action_list = func_args.search_actions.getGroup("MultiqubitGates")

    action_list = getActionSubset(action_list, gate_spec[2])

    # Apply the search actions to generate a list of next states
    next_state_list = []
    for action in action_list:
        next_state_list.extend(action.nextState(state, gate_spec, func_args.qpu_width))
    return next_state_list


def CutOptimizationGoalStateFunc(state, func_args):
    """Return True if the input state is a goal state (i.e., the cutting decisions made satisfy
    the device constraints and the optimization settings).
    """
    return state.getSearchLevel() >= len(func_args.entangling_gates)


### Global variable that holds the search-space functions for generating
### the cut optimization search space
cut_optimization_search_funcs = SearchFunctions(
    cost_func=CutOptimizationCostFunc,
    upperbound_cost_func=CutOptimizationUpperBoundCostFunc,
    next_state_func=CutOptimizationNextStateFunc,
    goal_state_func=CutOptimizationGoalStateFunc,
    mincost_bound_func=CutOptimizationMinCostBoundFunc,
)


def greedyCutOptimization(
    circuit_interface,
    optimization_settings,
    device_constraints,
    search_space_funcs=cut_optimization_search_funcs,
    search_actions=disjoint_subcircuit_actions,
):
    func_args = CutOptimizationFuncArgs()
    func_args.entangling_gates = circuit_interface.getMultiQubitGates()
    func_args.search_actions = search_actions
    func_args.max_gamma = optimization_settings.getMaxGamma()
    func_args.qpu_width = device_constraints.getQPUWidth()

    start_state = DisjointSubcircuitsState(
        circuit_interface.getNumQubits(), maxWireCutsCircuit(circuit_interface)
    )
    return greedyBestFirstSearch(start_state, search_space_funcs, func_args)


################################################################################


class CutOptimization:

    """Class that implements cut optimization whereby qubits are not reused
    via circuit folding (i.e., when mid-circuit measurement and active
    reset are not available).

    CutOptimization focuses on using circuit cutting to create disjoint subcircuits.
    It then uses upper and lower bounds on the resulting
    gamma in order to decide where and how to cut while deferring the exact
    choices of quasiprobability decompositions.

    Member Variables:

    circuit (CircuitInterface) is the interface object for the circuit
    to be cut.

    settings (OptimizationSettings) is an object that contains the settings
    that control the optimization process.

    constraints (DeviceConstraints) is an object that contains the device
    constraints that solutions must obey.

    search_funcs (SearchFunctions) is an object that holds the functions
    needed to generate and explore the cut optimization search space.

    func_args (CutOptimizationFuncArgs) is an object that contains the
    necessary device constraints and optimization settings parameters that
    aree needed by the cut optimization search-space function.

    search_actions (ActionNames) is an object that contains the allowed
    actions that are used to generate the search space.

    search_engine (BestFirstSearch) is an object that implements the
    search algorithm.
    """

    def __init__(
        self,
        circuit_interface,
        optimization_settings,
        device_constraints,
        search_engine_config={
            "CutOptimization": SearchSpaceGenerator(
                functions=cut_optimization_search_funcs,
                actions=disjoint_subcircuit_actions,
            )
        },
    ):
        """A CutOptimization object must be initialized with
        a specification of all of the parameters of the optimization to be
        performed: i.e., the circuit to be cut, the optimization settings,
        the target-device constraints, the functions for generating the
        search space, and the allowed search actions.
        """

        generator = search_engine_config["CutOptimization"]
        search_space_funcs = generator.functions
        search_space_actions = generator.actions

        # Extract the subset of allowed actions as defined in the settings object
        cut_groups = optimization_settings.getCutSearchGroups()
        cut_actions = search_space_actions.copy(cut_groups)

        self.circuit = circuit_interface
        self.settings = optimization_settings
        self.constraints = device_constraints
        self.search_funcs = search_space_funcs
        self.search_actions = cut_actions

        self.func_args = CutOptimizationFuncArgs()
        self.func_args.entangling_gates = self.circuit.getMultiQubitGates()
        self.func_args.search_actions = self.search_actions
        self.func_args.max_gamma = self.settings.getMaxGamma()
        self.func_args.qpu_width = self.constraints.getQPUWidth()

        # Perform an initial greedy best-first search to determine an upper
        # bound for the optimal gamma
        self.greedy_goal_state = greedyCutOptimization(
            self.circuit,
            self.settings,
            self.constraints,
            search_space_funcs=self.search_funcs,
            search_actions=self.search_actions,
        )
        ################################################################################

        # Use the upper bound for the optimal gamma to determine the maximum
        # number of wire cuts that can be performed when allocating the
        # data structures in the actual state.
        max_wire_cuts = maxWireCutsCircuit(self.circuit)

        if self.greedy_goal_state is not None:
            mwc = maxWireCutsGamma(self.greedy_goal_state.upperBoundGamma())
            max_wire_cuts = min(max_wire_cuts, mwc)

        elif self.func_args.max_gamma is not None:
            mwc = maxWireCutsGamma(self.func_args.max_gamma)
            max_wire_cuts = min(max_wire_cuts, mwc)

        # Push the start state onto the search_engine
        start_state = DisjointSubcircuitsState(
            self.circuit.getNumQubits(), max_wire_cuts
        )

        sq = selectSearchEngine(
            "CutOptimization",
            self.settings,
            self.search_funcs,
            stop_at_first_min=False,
        )

        sq.initialize([start_state], self.func_args)

        # Use the upper bound for the optimal gamma to constrain the search
        if self.greedy_goal_state is not None:
            sq.updateUpperBoundGoalState(self.greedy_goal_state, self.func_args)

        self.search_engine = sq
        self.goal_state_returned = False

    def optimizationPass(self):
        """Produce, at each call, a goal state representing a distinct
        set of cutting decisions. None is returned once no additional choices
        of cuts can be made without exceeding the minimum upper bound across
        all cutting decisions previously returned and the optimization settings.
        """
        state, cost = self.search_engine.optimizationPass(self.func_args)

        if state is None and not self.goal_state_returned:
            state = self.greedy_goal_state
            cost = self.search_funcs.cost_func(state, self.func_args)

        self.goal_state_returned = True

        return state, cost

    def minimumReached(self):
        """Return True if the optimization reached a global minimum."""

        return self.search_engine.minimumReached()

    def getStats(self, penultimate=False):
        """Return the search-engine statistics."""

        return self.search_engine.getStats(penultimate=penultimate)

    def getUpperBoundCost(self):
        """Return the current upperbound cost."""

        return self.search_engine.getUpperBoundCost()

    def updateUpperBoundCost(self, cost_bound):
        """Update the cost upper bound based on an input cost bound."""

        self.search_engine.updateUpperBoundCost(cost_bound)


def maxWireCutsCircuit(circuit_interface):
    """Calculate an upper bound on the maximum number of wire cuts
    that can be made given the total number of inputs to multiqubit
    gates in the circuit.
    """

    return sum([len(x[1]) - 1 for x in circuit_interface.getMultiQubitGates()])


def maxWireCutsGamma(max_gamma):
    """Calculate an upper bound on the maximum number of wire cuts
    that can be made given the maximum allowed gamma.
    """

    return int(np.ceil(np.log2(max_gamma + 1) - 1))<|MERGE_RESOLUTION|>--- conflicted
+++ resolved
@@ -73,11 +73,7 @@
     # account any user-specified constraints that might have been
     # placed on how the current entangling gate is to be handled
     # in the search
-<<<<<<< HEAD
-    if len(gate_spec[1]) == 3:  
-=======
     if len(gate_spec[1].qubits) == 2:  # change to ==3
->>>>>>> 56eb8a38
         action_list = func_args.search_actions.getGroup("TwoQubitGates")
     else:
         action_list = func_args.search_actions.getGroup("MultiqubitGates")
