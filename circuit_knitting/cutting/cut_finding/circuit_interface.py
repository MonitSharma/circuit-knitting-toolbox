# This code is a Qiskit project.

# (C) Copyright IBM 2024.

# This code is licensed under the Apache License, Version 2.0. You may
# obtain a copy of this license in the LICENSE.txt file in the root directory
# of this source tree or at http://www.apache.org/licenses/LICENSE-2.0.
# Any modifications or derivative works of this code must retain this
# copyright notice, and modified files need to carry a notice indicating
# that they have been altered from the originals.

"""Quantum circuit representation compatible with cut-finding optimizers."""

from __future__ import annotations

import copy
import string
<<<<<<< HEAD
=======
import numpy as np
>>>>>>> 8d6ee74f
from typing import NamedTuple
from abc import ABC, abstractmethod

import numpy as np


class CircuitElement(NamedTuple):
    """Named tuple for specifying a circuit element."""

    name: str
    params: list
    qubits: list
    gamma: float | int




class CircuitElement(NamedTuple):
    """Named tuple for specifying a circuit element."""

    name: str
    params: list 
    qubits: tuple
    gamma: float | int


class CircuitInterface(ABC):

    """Base class for accessing and manipulating external circuit
    representations, and for converting external circuit representations
    to the internal representation used by the circuit cutting optimization code.

    Derived classes must override the default implementations of the abstract
    methods defined in this base class.
    """

    @abstractmethod
    def getNumQubits(self):
        """Derived classes must override this function and return the number
        of qubits in the input circuit."""

    @abstractmethod
    def getMultiQubitGates(self):
        """Derived classes must override this function and return a list that
        specifies the multiqubit gates in the input circuit.

        The returned list is of the form:
            [ ... [<unique_index> <gate_specification> <cut_constaints>] ...]

        The <unique_index> can be any object that uniquely identifies the gate
        in the circuit. The <unique_index> can be used as an argument in other
        member functions implemented by the derived class to replace the gate
        with the decomposition determined by the optimizer.

        The <gate_specification> must of the form
            (<gate_name>, <qubit_id_1>, ..., <qubit_id_n>)

        The <gate_name> must be a hashable identifier that can be used to
        look up cutting rules for the specified gate. Gate names are typically
        the Qiskit names of the gates.

        The <qubit_id> must be a non-negative integer with qubits numbered
        starting with zero.  Derived classes are responsible for constructing the
        mappings from external qubit identifiers to the corresponding qubit IDs.

        The <cut_constaints> can be of the form
            None
            []
            [None]
            [<cut_type_1>, ..., <cut_type_n>]

        A cut constraint of None indicates that no constraints are placed
        on how or whether cuts can be performed. An empty list [] or the
        list [None] indicates that no cuts are to be performed and the gate
        is to be applied without cutting. A list of cut types of the form
        [<cut_type_1> ... <cut_type_n>] indicates precisely which types of
        cuts can be considered. In this case, the cut type None must be
        explicitly included to indicate the possibilty of not cutting, if
        not cutting is to be considered. In the current version of the code,
        the allowed cut types are 'None', 'GateCut', 'WireCut', and 'AbsorbGate'.
        """

    @abstractmethod
    def insertGateCut(self, gate_ID, cut_type):
        """Derived classes must override this function and mark the specified
        gate as being cut.  The cut type can only be "LO" in this release.
<<<<<<< HEAD
        In the future, support for "LOCCWithAncillas" and "LOCCNoAncillas".
        will be added.
        """

        assert False, "Derived classes must override insertGateCut()"
=======
        """
>>>>>>> 8d6ee74f

    @abstractmethod
    def insertWireCut(self, gate_ID, input_ID, src_wire_ID, dest_wire_ID, cut_type):
        """Derived classes must override this function and insert a wire cut
        into the output circuit just prior to the specified gate on the wire
        connected to the specified input of that gate.  Gate inputs are
        numbered starting from 1.  The wire/qubit ID of the wire to be cut
        is also provided as input to allow the wire choice to be verified.
        The ID of the new wire/qubit is also provided, which can then be used
        internally in derived classes to create new wires/qubits as needed.
<<<<<<< HEAD
        The cut type can only be "LO" in this release. In the future, support
        for "LOCCWithAncillas" and "LOCCNoAncillas" will be added.
        """

        assert False, "Derived classes must override insertWireCut()"

=======
        The cut type can only be "LO" in this release.
        """

>>>>>>> 8d6ee74f

    @abstractmethod
    def defineSubcircuits(self, list_of_list_of_wires):
        """Derived classes must override this function.  The input is a
        list of subcircuits where each subcircuit is specified as a
        list of wire IDs.
        """



class SimpleGateList(CircuitInterface):

    """Derived class that converts a simple list of gates into
    the form needed by the circuit-cutting optimizer code.

    Elements of the list must be of the form:
        'barrier'
        ('barrier' <qubit_name>)
        (<gate_name> <qubit_name_1> ... <qubit_name_n>)

    Qubit names can be any hashable objects. Gate names can also be any
    hashable objects, but they must be consistent with the names used by the
    optimizer to look up cutting rules for the specified gates.

    The constructor can be supplied with a list of qubit names to force a
    preferred ordering in the assignment of numeric qubit IDs to each name.

    Member Variables:

    qubit_names (NameToIDMap) is an object that maps qubit names to
    numerical qubit IDs.

    num_qubits (int) is the number of qubits in the input circuit. Qubit IDs
    whose values are greater than or equal to num_qubits represent qubits
    that were introduced as the result of wire cutting.  These qubits are
    assigned generated names of the form ('cut', <qubit_name>) in the
    qubit_names object, where <qubit_name> is the name of the wire/qubit
    that was cut to create the new wire/qubit.

    circuit (list) is the internal representation of the circuit, which is
    a list of the following form:

        [ ... [<gate_specification>, None] ...]

    where the qubit names have been replaced with qubit IDs in the gate
    specifications.

    new_circuit (list) is a list of gate specifications that define
    the cut circuit.  As with circuit, qubit IDs are used to identify
    wires/qubits.

    cut_type (list) is a list that assigns cut-type annotations to gates
    in new_circuit to indicate which quasiprobability decomposition to
    use for the corresponding gate/wire cut.

    new_gate_ID_map (list) is a list that maps the positions of gates
    in circuit to their new positions in new_circuit.

    output_wires (list) maps qubit IDs in circuit to the corresponding
    output wires of new_circuit so that observables defined for circuit
    can be remapped to new_circuit.

    subcircuits (list) is a list of list of wire IDs, where each list of
    wire IDs defines a subcircuit.
    """

    def __init__(self, input_circuit, init_qubit_names=[]):
        self.qubit_names = NameToIDMap(init_qubit_names)

        self.circuit = list()
        self.new_circuit = list()
        self.cut_type = list()
        for gate in input_circuit:
            self.cut_type.append(None)
            if not isinstance(gate, CircuitElement):
                assert gate == "barrier"
<<<<<<< HEAD
                self.circuit.append([copy.deepcopy(gate), None])
                self.new_circuit.append(copy.deepcopy(gate))
            else:
                gate_spec = CircuitElement(
                    name=gate.name,
                    params=gate.params,
                    qubits=[self.qubit_names.getID(x) for x in gate.qubits],
                    gamma=gate.gamma,
                )
                self.circuit.append([copy.deepcopy(gate_spec), None])
                self.new_circuit.append(copy.deepcopy(gate_spec))
=======
                self.circuit.append([gate, None])
                self.new_circuit.append(gate)
            else: 
                 gate_spec = CircuitElement(
                    name=gate.name,
                    params=gate.params,
                    qubits=tuple(self.qubit_names.getID(x) for x in gate.qubits),
                    gamma=gate.gamma,
                )
            self.circuit.append([gate_spec, None])
            self.new_circuit.append(gate_spec)

>>>>>>> 8d6ee74f
        self.new_gate_ID_map = np.arange(len(self.circuit), dtype=int)
        self.num_qubits = self.qubit_names.getArraySizeNeeded()
        self.output_wires = np.arange(self.num_qubits, dtype=int)

        # Initialize the list of subcircuits assuming no cutting
        self.subcircuits = list(list(range(self.num_qubits)))

        # Initialize the graph of strongly connected subcircuits
        # assuming LO decompositions (i.e., no communication between
        # subcircuits)
        self.scc_subcircuits = [(s,) for s in range(len(self.subcircuits))]
        self.scc_order = np.zeros(
            (len(self.scc_subcircuits), len(self.scc_subcircuits)), dtype=bool
        )



    def getNumQubits(self):
        """Return the number of qubits in the input circuit."""

        return self.num_qubits

    def getNumWires(self):
        """Return the number of wires/qubits in the cut circuit."""

        return self.qubit_names.getNumItems()

    def getMultiQubitGates(self):
        """Extract the multiqubit gates from the circuit and prepends the
        index of the gate in the circuits to the gate specification.

        The elements of the resulting list therefore have the form
            [<index> <gate_specification> <cut_constaints>]

        The <gate_specification> and <cut_constaints> have the forms
        described above.

        The <index> is the list index of the corresponding element in
        self.circuit
        """
        subcircuit = list()
        for k, gate in enumerate(self.circuit):
            if gate[0] != "barrier":
                if len(gate[0].qubits) > 1 and gate[0].name != "barrier":
                    subcircuit.append([k] + gate)

        return subcircuit

    def insertGateCut(self, gate_ID, cut_type):
        """Mark the specified gate as being cut.  The cut type in this release
        can only be "LO".
        """

        gate_pos = self.new_gate_ID_map[gate_ID]
        self.cut_type[gate_pos] = cut_type

    def insertWireCut(self, gate_ID, input_ID, src_wire_ID, dest_wire_ID, cut_type):
        """Insert a wire cut into the output circuit just prior to the
        specified gate on the wire connected to the specified input of
        that gate.  Gate inputs are numbered starting from 1.  The
        wire/qubit ID of the source wire to be cut is also provided as
        input to allow the wire choice to be verified.  The ID of the
        (new) destination wire/qubit must also be provided.  The cut
        type in this release can only be "LO".
        """

        gate_pos = self.new_gate_ID_map[gate_ID]
        new_gate_spec = self.new_circuit[gate_pos]
        print (new_gate_spec, input_ID)

        # Gate inputs are numbered starting from 1, so we must decrement the index to qubits
        assert src_wire_ID == new_gate_spec.qubits[input_ID-1], (
            f"Input wire ID {src_wire_ID} does not match "
            + f"new_circuit wire ID {new_gate_spec.qubits[input_ID-1]}"
        )

        # If the new wire does not yet exist, then define it
        if self.qubit_names.getName(dest_wire_ID) is None:
            wire_name = self.qubit_names.getName(src_wire_ID)
            self.qubit_names.defineID(dest_wire_ID, ("cut", wire_name))

        # Replace src_wire_ID with dest_wire_ID in the part of new_circuit that
        # follows the wire-cut insertion point
        wire_map = np.arange(self.qubit_names.getArraySizeNeeded(), dtype=int)
        wire_map[src_wire_ID] = dest_wire_ID

        self.replaceWireIDs(self.new_circuit[gate_pos:], wire_map)

        # Insert a move operator
        self.new_circuit.insert(gate_pos, ["move", src_wire_ID, dest_wire_ID])
        self.cut_type.insert(gate_pos, cut_type)
        self.new_gate_ID_map[gate_ID:] += 1

        # Update the output wires
        qubit = self.circuit[gate_ID][0].qubits[input_ID-1]
        self.output_wires[qubit] = dest_wire_ID


    def defineSubcircuits(self, list_of_list_of_wires):
        """Assign subcircuits where each subcircuit is
        specified as a list of wire IDs.
        """

        self.subcircuits = list_of_list_of_wires

    def getWireNames(self):
        """Return a list of the internal wire names used in the circuit,
        which consists of the original qubit names together with additional
        names of form ("cut", <name>) introduced to represent cut wires.
        """

        return list(self.qubit_names.getItems())

    def exportCutCircuit(self, name_mapping="default"):
        """Return a list of gates representing the cut circuit.  If None
        is provided as the name_mapping, then the original qubit names are
        used with additional names of form ("cut", <name>) introduced as
        needed to represent cut wires.  If "default" is used as the mapping
        then the defaultWireNameMapping() method defines the name mapping.
        Otherwise, the name_mapping is assumed to be a dictionary that maps
        internal wire names to desired names.
        """

        wire_map = self.makeWireMapping(name_mapping)
        out = copy.deepcopy(self.new_circuit)

        self.replaceWireIDs(out, wire_map)

        return out

    def exportOutputWires(self, name_mapping="default"):
        """Return a dictionary that maps output qubits in the input circuit
        to the corresponding output wires/qubits in the cut circuit.  If None
        is provided as the name_mapping, then the original qubit names are
        used with additional names of form ("cut", <name>) introduced as
        needed to represent cut wires.  If "default" is used as the mapping
        then the defaultWireNameMapping() method defines the name mapping.
        Otherwise, the name_mapping is assumed to be a dictionary that maps
        internal wire names to desired names.
        """

        wire_map = self.makeWireMapping(name_mapping)
        out = dict()
        for in_wire, out_wire in enumerate(self.output_wires):
            out[self.qubit_names.getName(in_wire)] = wire_map[out_wire]
        return out

    def exportSubcircuitsAsString(self, name_mapping="default"):
        """Return a string that maps qubits/wires in the output circuit
        to subcircuits per the Circuit Knitting Toolbox convention.  This
        method only works with mappings to numeric qubit/wire names, such
        as provided by "default" or a custom name_mapping.
        """

        wire_map = self.makeWireMapping(name_mapping)

        out = list(range(self.getNumWires()))
        alphabet = string.ascii_uppercase + string.ascii_lowercase
        for k, subcircuit in enumerate(self.subcircuits):
            for wire in subcircuit:
                out[wire_map[wire]] = alphabet[k]
<<<<<<< HEAD
=======
    
>>>>>>> 8d6ee74f
        return "".join(out)

    def makeWireMapping(self, name_mapping):
        """Return a wire-mapping array given an input specification of a
        name mapping.  If None is provided as the input name_mapping, then
        the original qubit names are mapped to themselves.  If "default"
        is used as the name_mapping, then the defaultWireNameMapping()
        method is used to define the name mapping.  Otherwise, name_mapping
        itself is assumed to be the dictionary to use.
        """

        if name_mapping is None:
            name_mapping = dict()
            for name in self.getWireNames():
                name_mapping[name] = name

        elif name_mapping == "default":
            name_mapping = self.defaultWireNameMapping()

        wire_mapping = [None for x in range(self.qubit_names.getArraySizeNeeded())]

        for k in self.qubit_names.getIDs():
            wire_mapping[k] = name_mapping[self.qubit_names.getName(k)]

        return wire_mapping

    def defaultWireNameMapping(self):
        """Return a dictionary that maps wire names in self.qubit_names to
        default numeric output qubit names when exporting a cut circuit.  Cut
        wires are assigned numeric names that are adjacent to the numeric
        name of the wire prior to cutting so that Move operators are then
        applied against adjacent qubits.
        """

        name_pairs = [(name, self.sortOrder(name)) for name in self.getWireNames()]

        name_pairs.sort(key=lambda x: x[1])

        name_map = dict()
        for k, pair in enumerate(name_pairs):
            name_map[pair[0]] = k

        return name_map

    def sortOrder(self, name):
        if isinstance(name, tuple):
            if name[0] == "cut":
                x = self.sortOrder(name[1])
                x_int = int(x)
                x_frac = x - x_int
                return x_int + 0.5 * x_frac + 0.5

        return self.qubit_names.getID(name)

    def replaceWireIDs(self, gate_list, wire_map):
        """Iterate through a list of gates and replaces wire IDs with the
        values defined by the wire_map.
        """
        for gate in gate_list:
            for k in range(len(gate.qubits)):
                gate.qubits[k] = wire_map[gate.qubits[k]]


class NameToIDMap:

    """Class used to map hashable items (e.g., qubit names) to natural numbers
    (e.g., qubit IDs)"""

    def __init__(self, init_names=[]):
        """Allow the name dictionary to be initialized with the names
        in init_names in the order the names appear in order to force a
        preferred ordering in the assigment of item IDs to those names.
        """

        self.next_ID = 0
        self.item_dict = dict()
        self.ID_dict = dict()

        for name in init_names:
            self.getID(name)

    def getID(self, item_name):
        """Return the numeric ID associated with the specified hashable item.
        If the hashable item does not yet appear in the item dictionary, a new
        item ID is assigned.
        """
<<<<<<< HEAD
        if item_name not in self.item_dict:
=======


        if not item_name in self.item_dict:
>>>>>>> 8d6ee74f
            while self.next_ID in self.ID_dict:
                self.next_ID += 1

            self.item_dict[item_name] = self.next_ID
            self.ID_dict[self.next_ID] = item_name
            self.next_ID += 1

        return self.item_dict[item_name]

    def defineID(self, item_ID, item_name):
        """Assign a specific ID number to an item name."""

        assert item_ID not in self.ID_dict, f"item ID {item_ID} already assigned"
        assert (
            item_name not in self.item_dict
        ), f"item name {item_name} already assigned"

        self.item_dict[item_name] = item_ID
        self.ID_dict[item_ID] = item_name

    def getName(self, item_ID):
        """Return the name associated with the specified item ID.
        None is returned if item_ID does not (yet) exist.
        """

        if item_ID not in self.ID_dict:
            return None

        return self.ID_dict[item_ID]

    def getNumItems(self):
        """Return the number of hashable items loaded thus far."""

        return len(self.item_dict)

    def getArraySizeNeeded(self):
        """Return one plus the maximum item ID assigned thus far,
        or zero if no items have been assigned.  The value returned
        is thus the minimum size needed to construct a Python/Numpy
        array that maps item IDs to other values.
        """

        if self.getNumItems() <= 0:
            return 0

        return 1 + max(self.ID_dict.keys())

    def getItems(self):
        """Return an iterator over the hashable items loaded thus far."""

        return self.item_dict.keys()

    def getIDs(self):
        """Return an iterator over the hashable items loaded thus far."""

        return self.ID_dict.keys()<|MERGE_RESOLUTION|>--- conflicted
+++ resolved
@@ -15,10 +15,6 @@
 
 import copy
 import string
-<<<<<<< HEAD
-=======
-import numpy as np
->>>>>>> 8d6ee74f
 from typing import NamedTuple
 from abc import ABC, abstractmethod
 
@@ -40,7 +36,7 @@
     """Named tuple for specifying a circuit element."""
 
     name: str
-    params: list 
+    params: list
     qubits: tuple
     gamma: float | int
 
@@ -105,15 +101,11 @@
     def insertGateCut(self, gate_ID, cut_type):
         """Derived classes must override this function and mark the specified
         gate as being cut.  The cut type can only be "LO" in this release.
-<<<<<<< HEAD
         In the future, support for "LOCCWithAncillas" and "LOCCNoAncillas".
         will be added.
         """
 
         assert False, "Derived classes must override insertGateCut()"
-=======
-        """
->>>>>>> 8d6ee74f
 
     @abstractmethod
     def insertWireCut(self, gate_ID, input_ID, src_wire_ID, dest_wire_ID, cut_type):
@@ -124,18 +116,12 @@
         is also provided as input to allow the wire choice to be verified.
         The ID of the new wire/qubit is also provided, which can then be used
         internally in derived classes to create new wires/qubits as needed.
-<<<<<<< HEAD
         The cut type can only be "LO" in this release. In the future, support
         for "LOCCWithAncillas" and "LOCCNoAncillas" will be added.
         """
 
         assert False, "Derived classes must override insertWireCut()"
 
-=======
-        The cut type can only be "LO" in this release.
-        """
-
->>>>>>> 8d6ee74f
 
     @abstractmethod
     def defineSubcircuits(self, list_of_list_of_wires):
@@ -212,7 +198,6 @@
             self.cut_type.append(None)
             if not isinstance(gate, CircuitElement):
                 assert gate == "barrier"
-<<<<<<< HEAD
                 self.circuit.append([copy.deepcopy(gate), None])
                 self.new_circuit.append(copy.deepcopy(gate))
             else:
@@ -224,20 +209,6 @@
                 )
                 self.circuit.append([copy.deepcopy(gate_spec), None])
                 self.new_circuit.append(copy.deepcopy(gate_spec))
-=======
-                self.circuit.append([gate, None])
-                self.new_circuit.append(gate)
-            else: 
-                 gate_spec = CircuitElement(
-                    name=gate.name,
-                    params=gate.params,
-                    qubits=tuple(self.qubit_names.getID(x) for x in gate.qubits),
-                    gamma=gate.gamma,
-                )
-            self.circuit.append([gate_spec, None])
-            self.new_circuit.append(gate_spec)
-
->>>>>>> 8d6ee74f
         self.new_gate_ID_map = np.arange(len(self.circuit), dtype=int)
         self.num_qubits = self.qubit_names.getArraySizeNeeded()
         self.output_wires = np.arange(self.num_qubits, dtype=int)
@@ -399,10 +370,6 @@
         for k, subcircuit in enumerate(self.subcircuits):
             for wire in subcircuit:
                 out[wire_map[wire]] = alphabet[k]
-<<<<<<< HEAD
-=======
-    
->>>>>>> 8d6ee74f
         return "".join(out)
 
     def makeWireMapping(self, name_mapping):
@@ -489,13 +456,7 @@
         If the hashable item does not yet appear in the item dictionary, a new
         item ID is assigned.
         """
-<<<<<<< HEAD
         if item_name not in self.item_dict:
-=======
-
-
-        if not item_name in self.item_dict:
->>>>>>> 8d6ee74f
             while self.next_ID in self.ID_dict:
                 self.next_ID += 1
 
