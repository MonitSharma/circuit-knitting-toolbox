--- conflicted
+++ resolved
@@ -162,23 +162,6 @@
     def print(self, simple=False):
         """Print the various properties of a DisjointSubcircuitState."""
 
-<<<<<<< HEAD
-        # cut_actions = PrintActionListWithNames(self.actions)
-        # cut_actions_sublist = []
-        # Cut = namedtuple("Cut", ["Action", "Gate"])
-
-        # for i in range(len(cut_actions)):
-        #     if cut_actions[i][0] == "CutTwoQubitGate":
-        #         cut_actions_sublist.append(
-        #             Cut(
-        #                 Action=cut_actions[i][0],
-        #                 Gate=[cut_actions[i][1][0], cut_actions[i][1][1]],
-        #             )
-        #         )
-        #     elif (cut_actions[i][0] == "CutLeftWire") or (cut_actions[i][0] ==  ("CutRightWire")):
-
-=======
->>>>>>> 8d6ee74f
         cut_actions = PrintActionListWithNames(self.actions)
         cut_actions_sublist = []
 
